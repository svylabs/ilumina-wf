--- conflicted
+++ resolved
@@ -255,15 +255,6 @@
             "Expected either hardhat.config.js/ts or foundry.toml"
         )
     
-<<<<<<< HEAD
-    def artifact_path(self):  
-        return os.path.join(self.cws(), "artifacts")     
-    
-    def abi(self, contract_name):
-        """Returns path to ABI file"""
-        # Differentiate between hardhat and foundry
-        return os.path.join(self.artifact_path(), "contracts", f"{contract_name}.sol", f"{contract_name}.json")
-=======
     def artifact_path(self):
         """Returns path to artifacts directory based on project type"""
         if self.project_type() == 'hardhat':
@@ -277,7 +268,6 @@
             return os.path.join(self.artifact_path(), "contracts", contract_name, f"{contract_name}.json")
         else:  # foundry
             return os.path.join(self.artifact_path(), f"{contract_name}.sol", f"{contract_name}.json")   
->>>>>>> 393767bc
     
     def ctx_path(self):
         return self.cwd() + "/context.json"
