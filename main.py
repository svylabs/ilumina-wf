from flask import Flask, request, jsonify
import requests
import os
import re
from dotenv import load_dotenv
load_dotenv(".env")
from google.cloud import datastore, tasks_v2
from functools import wraps
import json
import datetime
import logging
import sys
from app.analyse import Analyzer
from app.scaffold import Scaffolder
from app.action import ActionGenerator
from app.context import prepare_context, prepare_context_lazy
from app.storage import GCSStorage, storage_blueprint, upload_to_gcs
from app.github import GitHubAPI
from app.summarizer import ProjectSummarizer
from app.models import Project
from app.deployment import DeploymentAnalyzer
from app.deployer import ContractDeployer
from app.actor import ActorAnalyzer
from app.git_utils import GitUtils
import shutil
from app.clients import datastore_client, tasks_client, storage_client
<<<<<<< HEAD
from app.submission import store_analysis_metadata, update_analysis_status, update_action_analysis_status
=======
# from app.submission import store_analysis_metadata, update_analysis_status
>>>>>>> 393767bc
from app.tools import authenticate
import uuid
import traceback
from google.protobuf import timestamp_pb2
from app.submission import UserPromptManager
from app.hardhat_config import parse_and_modify_hardhat_config, hardhat_network
import subprocess
from app.simulation_runner import SimulationRunner, SimulationRun
from app.snapshot_generator import SnapshotGenerator
<<<<<<< HEAD
from app.action_analyzer import ActionAnalyzer
=======
from app.compiler import Compiler
from app.submission import (
    store_analysis_metadata, 
    update_analysis_status,
    store_action_analysis,
    get_action_analyses,
    UserPromptManager
)
>>>>>>> 393767bc

# Ensure logs are written to stdout
logging.basicConfig(stream=sys.stdout, level=logging.INFO)
app = Flask(__name__)
app.logger.setLevel(logging.INFO)

# Debug: Log all environment variables
#for key, value in os.environ.items():
#    print(f"ENV {key}: {value}")

# Initialize services
gcs = GCSStorage()
github_api = GitHubAPI()
user_prompt_manager = UserPromptManager(datastore_client)

PROJECT_ID = os.getenv("GCS_PROJECT_ID", "ilumina-451416")
QUEUE_ID = os.getenv("TASK_QUEUE_ID", "analysis-tasks")
LOCATION = os.getenv("TASK_LOCATION", "us-central1")
TASK_HANDLER_URL = "https://ilumina-wf-tt2cgoxmbq-uc.a.run.app/api"

SECRET_PASSWORD = os.getenv("API_SECRET", "my_secure_password")

parent = tasks_client.queue_path(PROJECT_ID, LOCATION, QUEUE_ID)

from functools import wraps
from flask import request, jsonify
from google.cloud import datastore

# Annotation to inject submission from Datastore
def inject_analysis_params(f):
    @wraps(f)
    def decorated_function(*args, **kwargs):
        data = request.get_json()
        submission_id = data.get("submission_id")
        if not submission_id:
            return jsonify({"error": "Missing submission_id"}), 400

        key = datastore_client.key("Submission", submission_id)
        submission = datastore_client.get(key)

        request_context = data.get("request_context")
        if request_context == None:
            request_context = "bg"

        user_prompt = data.get("user_prompt")

        if not submission:
            return jsonify({"error": "Submission not found"}), 404

        # Pass the submission, request_context, and user_prompt to the wrapped function
        return f(submission, request_context, user_prompt, *args, **kwargs)

    return decorated_function

def create_split_and_monitor_task(submission_id, simulation_batch_id, begin_delay=5):
    """Create a task to split and monitor simulation results"""
    url = TASK_HANDLER_URL + "/submission/" + submission_id + "/simulations/batch/split"
    scheduled_time = datetime.datetime.now(datetime.timezone.utc) + datetime.timedelta(seconds=begin_delay)
    timestamp = timestamp_pb2.Timestamp()
    timestamp.FromDatetime(scheduled_time)
    task = {
        "http_request": {
            "http_method": "POST",
            "url": url,
            "headers": {"Content-Type": "application/json", "Authorization": f"Bearer {SECRET_PASSWORD}"},
            "body": json.dumps({"batch_id": simulation_batch_id}).encode(),
        },
        "schedule_time": timestamp
    }
    return tasks_client.create_task(request={"parent": parent, "task": task}).name

def create_run_simulation_task(submission_id, data):
    num_simulations = data.get("num_simulations", 1) 
    url = TASK_HANDLER_URL + "/submission/" + submission_id + "/simulations/new"
    if num_simulations > 1:
        url = TASK_HANDLER_URL + "/submission/" + submission_id + "/simulations/batch/new"
    print(url, data)
    task = {
        "http_request": {
            "http_method": "POST",
            "url": url,
            "headers": {"Content-Type": "application/json", "Authorization": f"Bearer {SECRET_PASSWORD}"},
            "body": json.dumps(data).encode(),
        }
    }
    return tasks_client.create_task(request={"parent": parent, "task": task}).name

def create_task(data, forward_params=None):
    api_suffix = "/analyze"
    if forward_params:
        for key, value in forward_params.items():
            data[key] = value
    if "step" in data and data["step"] != "begin_analysis":
        api_suffix = "/" + data["step"]
    """Create a Cloud Task for async processing"""
    scheduled_time = datetime.datetime.now(datetime.timezone.utc) + datetime.timedelta(seconds=10)
    timestamp = timestamp_pb2.Timestamp()
    timestamp.FromDatetime(scheduled_time)
    task = {
        "http_request": {
            "http_method": "POST",
            "url": TASK_HANDLER_URL + api_suffix,
            "headers": {"Content-Type": "application/json", "Authorization": f"Bearer {SECRET_PASSWORD}"},
            "body": json.dumps(data).encode(),
        },
        "schedule_time": timestamp,
    }
    return tasks_client.create_task(request={"parent": parent, "task": task}).name

@app.route('/api/submission/<submission_id>', methods=['GET'])
@authenticate
def get_submission(submission_id):
    """Fetch submission from Datastore"""
    key = datastore_client.key("Submission", submission_id)
    submission = datastore_client.get(key)
    if not submission:
        return jsonify({"error": "Submission not found"}), 404

    message = ""
    if submission.get("status") == "error":
        message = submission.get("message", "Unknown error")

    # Fetch latest prompts for each step
    steps = ["analyze_project", "analyze_actors", "analyze_deployment"]
    latest_prompts = {}
    for step in steps:
        latest_prompt = user_prompt_manager.query_latest_prompt(submission_id, step)
        if latest_prompt:
            latest_prompts[step] = latest_prompt.get("user_prompt")
    step_metadata = {}
    for step in submission.get("completed_steps", []):
        step_metadata[step["step"]] = submission.get(step["step"])
    return jsonify({
        "submission_id": submission["submission_id"],
        "github_repository_url": submission["github_repository_url"],
        "run_id": submission["run_id"],
        "created_at": submission["created_at"],
        "updated_at": submission["updated_at"],
        "step": submission.get("step"),
        "status": submission.get("status"),
        "completed_steps": submission.get("completed_steps", []),
        "message": message,
        "latest_prompts": latest_prompts,
        "step_metadata": step_metadata
    }), 200

@app.route('/api/begin_analysis', methods=['POST'])
@authenticate
def begin_analysis():
    """Start a new analysis task"""
    data = request.get_json()

    if not data or "github_repository_url" not in data or "submission_id" not in data:
        return jsonify({"error": "Invalid data format"}), 400

    # Check if the repository URL is accessible
    repo_url = data["github_repository_url"]
    try:
        response = requests.get(repo_url)
        if response.status_code != 200:
            return jsonify({"error": "Repository URL is not accessible"}), 400
    except Exception as e:
        return jsonify({"error": "Failed to access repository URL"}), 400

    data["run_id"] = data.get("run_id", str(int(datetime.datetime.now().timestamp())))
    data["step"] = "begin_analysis"
    data["status"] = "success"

    store_analysis_metadata(data)
    task_name = create_task(data)
    # Update the submission with the task name

    return jsonify({
        "message": "Analysis started",
        "task_name": task_name,
        "submission_id": data["submission_id"],
        "run_id": data["run_id"]
    }), 200

# Modify the APIs to use prepare_context for creating RunContext
@app.route('/api/analyze', methods=['POST'])
@authenticate
def analyze():
    """Determine the next step and enqueue it"""
    try:
        data = request.get_json()
        submission_id = data.get("submission_id")
        step_from_request = data.get("step")

        forward_params = {}
        if "request_context" in data:
            forward_params["request_context"] = data["request_context"]
        if "user_prompt" in data:
            forward_params["user_prompt"] = data["user_prompt"]

        if not submission_id:
            return jsonify({"error": "Missing submission_id"}), 400

        # Get the current context using prepare_context
        submission = datastore_client.get(datastore_client.key("Submission", submission_id))

        if not submission:
            return jsonify({"error": "Submission not found"}), 404

        # Check the status and step
        step = submission.get("step")
        status = submission.get("status")
        print(f"{submission}")

        next_step = step
        if step_from_request != None and step_from_request != "begin_analysis":
            next_step = step_from_request
        else:
            if step == None or step == "begin_analysis":
                next_step = "analyze_project"
            elif step == "analyze_project":
                if status is not None and status == "success":
                    next_step = "analyze_actors"
            elif step == "analyze_actors":
                if status is not None and status == "success":
                    next_step = "None"
            elif step == "analyze_deployment":
                if status is not None and status == "success":
                    next_step = "implement_deployment_script"
            elif step == "implement_deployment_script":
                if status is not None and status == "success":
                    next_step = "verify_deployment_script"
            elif step == "verify_deployment_script":
                if status is not None and status == "error":
                    next_step = "debug_deploy_script"
                elif status is not None and status == "success":
                    next_step = "scaffold"
            elif step == "debug_deployment_script":
                if status is not None and status != "success":
                    next_step = "verify_deployment_script"
        
        if next_step == "analyze_project":
            create_task({"submission_id": submission_id, "step": "analyze_project"}, forward_params=forward_params)
            return jsonify({"message": "Enqueued step: analyze_project"}), 200
        elif next_step == "analyze_actors":
            create_task({"submission_id": submission_id, "step": "analyze_actors"}, forward_params=forward_params)
            # Update the submission with the task name
            return jsonify({"message": "Enqueued step: analyze_actors"}), 200
        elif next_step == "analyze_deployment":
            create_task({"submission_id": submission_id, "step": "analyze_deployment"}, forward_params=forward_params)
            return jsonify({"message": "Enqueued step: analyze_deployment"}), 200
        elif next_step == "implement_deployment_script":
            create_task({"submission_id": submission_id, "step": "implement_deployment_script"}, forward_params=forward_params)
            return jsonify({"message": "Enqueued step: implement_deployment_script"}), 200
        elif next_step == "verify_deployment_script":
            create_task({"submission_id": submission_id, "step": "verify_deployment_script"}, forward_params=forward_params)
            return jsonify({"message": "Enqueued step: verify_deployment_script"}), 200
        elif next_step == "debug_deploy_script":
            create_task({"submission_id": submission_id, "step": "debug_deploy_script"}, forward_params=forward_params)
            return jsonify({"message": "Enqueued step: debug_deploy_script"}), 200
        elif next_step == "scaffold":
            create_task({"submission_id": submission_id, "step": "scaffold"}, forward_params=forward_params)
            return jsonify({"message": "Enqueued step: scaffold"}), 200
        elif next_step == "run_simulation":
            description = data.get("description")
            branch = data.get("branch")
            num_simulations = data.get("num_simulations", 1)
            actor_config = data.get("actor_config")
            create_run_simulation_task(submission_id, {
                "description": description,
                "branch": branch,
                "num_simulations": num_simulations,
                "actor_config": actor_config
            })
            return jsonify({"message": "Created a task to run simulation."}), 200
        else:
            return jsonify({"message": "All steps are completed"}), 200

    except Exception as e:
        app.logger.error("Error in analyze endpoint", exc_info=e)
        return jsonify({"error": str(e)}), 500
    
@app.route('/api/analyze_project', methods=['POST'])
@authenticate
@inject_analysis_params
def analyze_project(submission, request_context, user_prompt):
    """Perform the project analysis step"""
    try:
        # Update status to in_progress
        update_analysis_status(submission["submission_id"], "analyze_project", "in_progress", user_prompt=user_prompt)

        # Store user prompt if available
        if (user_prompt):
            user_prompt_manager.store_latest_prompt(submission["submission_id"], "analyze_project", user_prompt)
            user_prompt_manager.store_prompt_history(submission["submission_id"], "analyze_project", user_prompt)

        # Get the current context using prepare_context
        context = prepare_context(submission)

        # Perform the project analysis
        analyzer = Analyzer(context)
        project_summary = analyzer.summarize(user_prompt=user_prompt)
        
        version, path = context.new_gcs_summary_path()

        # Upload actors summary to Google Cloud Storage
        upload_to_gcs(path, context.summary_path())
        
        if request_context == "bg":
            # Update the task queue
            update_analysis_status(submission["submission_id"], "analyze_project", "success", metadata={"summary_version": version})
            create_task({"submission_id": submission["submission_id"]})
        else:
            step = "None"
            if "step" in submission:
                step = submission["step"]
            update_analysis_status(submission["submission_id"], step, "success", metadata={"summary_version": version})
            return jsonify({"summary": project_summary.to_dict()}), 200

        return jsonify({"message": "Project analysis completed"}), 200

    except Exception as e:
        # Update status to error
        update_analysis_status(submission["submission_id"], "analyze_project", "error", metadata={"message": str(e)})
        return jsonify({"error": str(e)}), 500

@app.route('/api/analyze_actors', methods=['POST'])
@authenticate
@inject_analysis_params
def analyze_actors(submission, request_context, user_prompt):
    """Perform the actor analysis step"""
    try:
        # Update status to in_progress
        update_analysis_status(submission["submission_id"], "analyze_actors", "in_progress")

        # Store user prompt if available
        if user_prompt:
            user_prompt_manager.store_latest_prompt(submission["submission_id"], "analyze_actors", user_prompt)
            user_prompt_manager.store_prompt_history(submission["submission_id"], "analyze_actors", user_prompt)

        # Get the current context using prepare_context
        context = prepare_context(submission)

        # Perform the actor analysis
        analyzer = Analyzer(context)
        actors = analyzer.identify_actors(user_prompt=user_prompt)

        version, path = context.new_gcs_actor_summary_path()

        # Upload actors summary to Google Cloud Storage
        upload_to_gcs(path, context.actor_summary_path())

        if request_context == "bg": 
            # Update the task queue
            update_analysis_status(submission["submission_id"], "analyze_actors", "success", metadata={"actor_version": version})
            create_task({"submission_id": submission["submission_id"]})
        else:
            step = "None"
            if "step" in submission:
                step = submission["step"]
            update_analysis_status(submission["submission_id"], step, "success", metadata={"actor_version": version})
            return jsonify({"actors": actors.to_dict()}), 200
        return jsonify({"message": "Actor analysis completed"}), 200

    except Exception as e:
        # Update status to error
        update_analysis_status(submission["submission_id"], "analyze_actors", "error", metadata={"message": str(e)})
        return jsonify({"error": str(e)}), 500

@app.route('/api/scaffold', methods=['POST'])
@authenticate
@inject_analysis_params
def create_actions(submission, request_context, user_prompt):
    """Generate action files for identified actors"""
    try:
        request_data = request.get_json()
        # Get the current context using prepare_context
        context = prepare_context(submission, optimize=False)
        update_analysis_status(submission["submission_id"], "scaffold", "in_progress")

        # Initialize AllActionGenerator
        scaffolder = Scaffolder(context, force=request_data.get("force", False))

        # Generate all actions
        scaffolder.scaffold()

        update_analysis_status(submission["submission_id"], "scaffold", "success")

        return jsonify({"message": "Action files generated successfully"}), 200

    except Exception as e:
        update_analysis_status(submission["submission_id"], "scaffold", "error", metadata={"message": str(e)}, step_metadata={
            "log": traceback.format_exc()
        })
        return jsonify({"error": str(e)}), 200
    
@app.route('/api/implement_action', methods=['POST'])
@authenticate
@inject_analysis_params
def implement_action(submission, request_context, user_prompt):
    """Generate a single action file for a specific actor and action"""
    try:
        # Get parameters from request
        data = request.get_json()
        actor_name = data.get('actor_name')
        action_name = data.get('action_name')
        
        if not actor_name or not action_name:
            return jsonify({"error": "Both actor_name and action_name are required"}), 400

        # Get the current context
        context = prepare_context(submission, optimize=False)
        
        # Initialize ActionGenerator
        action_generator = ActionGenerator(context)
        
        # Generate the specific action
        result = action_generator.generate_single_action(actor_name, action_name)

        return jsonify({
            "message": f"Action '{action_name}' for actor '{actor_name}' generated successfully",
            "file_path": result["file_path"],
            "action_details": result["action_details"]
        }), 200

    except Exception as e:
        return jsonify({"error": str(e)}), 500
    
@app.route('/api/analyze_all_actions', methods=['POST'])
@authenticate
def analyze_all_actions():
    """Create analysis tasks for all actions in the submission"""
    try:
        data = request.get_json()
        submission_id = data.get("submission_id")
        
        if not submission_id:
            return jsonify({"error": "Missing submission_id"}), 400

        # Get the submission to access the actor summary
        key = datastore_client.key("Submission", submission_id)
        submission = datastore_client.get(key)
        
        if not submission:
            return jsonify({"error": "Submission not found"}), 404

        # Load the actor summary from context
        context = prepare_context_lazy(submission)
        try:
            with open(context.actor_summary_path(), 'r') as f:
                actors_data = json.load(f)
        except FileNotFoundError:
            return jsonify({"error": "Actor summary not found"}), 404
            
        # Create a task for each action
        task_count = 0
        for actor in actors_data.get("actors", []):
            for action in actor.get("actions", []):
                task_data = {
                    "submission_id": submission_id,
                    "contract_name": action["contract_name"],
                    "function_name": action["function_name"],
                    "action_name": action["name"],
                    "actor_name": actor["name"],
                    "step": "analyze_action" 
                }

                print("Creating task with data:", task_data)

                # Create task with all required parameters
                task_name = create_task(task_data)
                task_count += 1
                
        return jsonify({
            "message": f"Created {task_count} action analysis tasks",
            "task_count": task_count,
            "task_data": task_data
        }), 200
        
    except Exception as e:
        app.logger.error("Error in analyze_all_actions endpoint", exc_info=e)
        return jsonify({"error": str(e)}), 500

@app.route('/api/analyze_action', methods=['POST'])
@authenticate
def analyze_action():
    """Analyze a specific action and store the results"""
    try:
        data = request.get_json()
        submission_id = data.get("submission_id")
        contract_name = data.get("contract_name")
        function_name = data.get("function_name")
        action_name = data.get("action_name")
        actor_name = data.get("actor_name")
        
        # if not all([submission_id, contract_name, function_name, action_name, actor_name]):
        #     return jsonify({"error": "Missing required parameters"}), 400

        # Validate required parameters
        missing_params = []
        if not submission_id:
            missing_params.append("submission_id")
        if not contract_name:
            missing_params.append("contract_name")
        if not function_name:
            missing_params.append("function_name")
        if not action_name:
            missing_params.append("action_name")
        if not actor_name:
            missing_params.append("actor_name")
            
        if missing_params:
            return jsonify({
                "error": "Missing required parameters",
                "missing": missing_params
            }), 400
        
        # Get the submission and context
        key = datastore_client.key("Submission", submission_id)
        submission = datastore_client.get(key)
        if not submission:
            return jsonify({"error": "Submission not found"}), 404
            
        context = prepare_context(submission)
        
        # Get the contract ABI
        compiler = Compiler(context)
        contract_abi = compiler.get_contract_abi(contract_name)
        if not contract_abi:
            return jsonify({"error": f"Contract {contract_name} not found"}), 404
            
        # Find the function in ABI
        function_abi = None
        for item in contract_abi.get("abi", []):
            if item.get("name") == function_name and item.get("type") == "function":
                function_abi = item
                break
                
        if not function_abi:
            return jsonify({"error": f"Function {function_name} not found in contract"}), 404
            
        # Prepare analysis data
        analysis_data = {
            "summary": f"Analysis of {action_name} action for {actor_name}",
            "parameters": [{
                "name": input["name"],
                "type": input["type"],
                "description": f"Parameter {input['name']} of type {input['type']}"
            } for input in function_abi.get("inputs", [])],
            "implementation_status": "not_started",
            "abi": function_abi
        }
        
        # Store the analysis
        store_action_analysis(
            submission_id,
            contract_name,
            function_name,
            action_name,
            actor_name,
            analysis_data
        )
        
        return jsonify({
            "message": "Action analysis completed",
            "action_name": action_name,
            "contract_name": contract_name,
            "function_name": function_name
        }), 200
        
    except Exception as e:
        app.logger.error("Error in analyze_action endpoint", exc_info=e)
        return jsonify({"error": str(e)}), 500

@app.route('/api/submission/<submission_id>/actions', methods=['GET'])
@authenticate
def get_submission_actions(submission_id):
    """Get all action analyses for a submission"""
    try:
        actions = get_action_analyses(submission_id)
        
        # Convert to response format
        response = []
        for action in actions:
            response.append({
                "id": action.key.name,
                "contract_name": action["contract_name"],
                "function_name": action["function_name"],
                "action_name": action["action_name"],
                "actor_name": action["actor_name"],
                "status": action["status"],
                "created_at": action["created_at"],
                "updated_at": action["updated_at"],
                "analysis": action.get("analysis", {})
            })
            
        return jsonify({
            "actions": response,
            "count": len(response)
        }), 200
        
    except Exception as e:
        app.logger.error("Error in get_submission_actions endpoint", exc_info=e)
        return jsonify({"error": str(e)}), 500
    
@app.route('/api/generate_snapshots', methods=['POST'])
@authenticate
def generate_snapshots():
    """Generate snapshot code for all contracts"""
    try:
        data = request.get_json()
        submission_id = data.get("submission_id")

        if not submission_id:
            return jsonify({"error": "Missing submission_id in request body"}), 400
        
        # Fetch the submission from Datastore
        submission = datastore_client.get(datastore_client.key("Submission", submission_id))
        if not submission:
            return jsonify({"error": "Submission not found"}), 404
        
        context = prepare_context(submission, optimize=False)
        generator = SnapshotGenerator(context)
        
        # Generate and save snapshots
        snapshot_path = os.path.join(context.simulation_path(), "simulation/contracts/snapshot.ts")
        generator.save_snapshots(snapshot_path)
        
        return jsonify({
            "message": "Snapshot code generated successfully",
            "path": snapshot_path
        }), 200

    except Exception as e:
        app.logger.error("Error generating snapshots", exc_info=e)
        return jsonify({"error": str(e)}), 500

@app.route('/api/analyze_deployment', methods=['POST'])
@authenticate
@inject_analysis_params
def analyze_deployment(submission, request_context, user_prompt):
    """Perform the deployment analysis step"""
    try:
        # Update status to in_progress
        update_analysis_status(submission["submission_id"], "analyze_deployment", "in_progress")

        # Store user prompt if available
        if user_prompt:
            user_prompt_manager.store_latest_prompt(submission["submission_id"], "analyze_deployment", user_prompt)
            user_prompt_manager.store_prompt_history(submission["submission_id"], "analyze_deployment", user_prompt)

        # Get the current context using prepare_context
        context = prepare_context(submission)

        # Perform the deployment analysis
        analyzer = Analyzer(context)
        deployment_instructions = analyzer.generate_deployment_instructions(user_prompt=user_prompt)
        version, path = context.new_gcs_deployment_instructions_path()

        # Upload deployment instructions to Google Cloud Storage
        upload_to_gcs(path, context.deployment_instructions_path())
        if request_context == "bg":
            # Update the task queue
            update_analysis_status(submission["submission_id"], "analyze_deployment", "success", metadata={"deployment_instruction_version": version})
            create_task({"submission_id": submission["submission_id"]})
        else:
            step = "None"
            if "step" in submission:
                step = submission["step"]
            update_analysis_status(submission["submission_id"], step, "success", metadata={"deployment_instruction_version": version})
            return jsonify({"deployment_instructions": deployment_instructions.to_dict()}), 200

        return jsonify({"message": "Deployment analysis completed"}), 200

    except Exception as e:
        # Update status to error
        update_analysis_status(submission["submission_id"], "analyze_deployment", "error", metadata={"message": str(e)})
        return jsonify({"error": str(e)}), 500

@app.route('/api/implement_deployment_script', methods=['POST'])
@authenticate
@inject_analysis_params
def implement_deployment_script(submission, request_context, user_prompt):
    try:
        update_analysis_status(
            submission["submission_id"],
            "implement_deployment_script",
            "in_progress"
        )
        """Execute and verify the deployment script"""
        context = prepare_context(submission, optimize=False)
        # Initialize DeploymentAnalyzer
        deployer = DeploymentAnalyzer(context)
        
        # 3. Generate deploy.ts
        deployer.implement_deployment_script_v2()
        update_analysis_status(
            submission["submission_id"],
            "implement_deployment_script",
            "success"
        )
        if (request_context == "bg"):
            create_task({"submission_id": submission["submission_id"]})
        return jsonify({
            "message": "Deployment script implemented successfully",
            "log": "Deployment script implemented successfully"
        }), 200
    except Exception as e:
        app.logger.error("Error in implement_deployment_script endpoint", exc_info=e)
        update_analysis_status(
            submission["submission_id"],
            "implement_deployment_script",
            "error",
            metadata={"message": str(e)}
        )
        return jsonify({"error": str(e)}), 200
    
def _extract_error_details(stderr, stdout):
    """Extract meaningful error details from deployment output"""
    error_lines = []
    for line in (stderr + stdout).split('\n'):
        if 'error' in line.lower() or 'fail' in line.lower():
            error_lines.append(line.strip())
    return '\n'.join(error_lines[-5:]) if error_lines else "Unknown deployment error"


@app.route('/api/submission_logs/<submission_id>', methods=['GET'])
@authenticate
def get_submission_logs(submission_id):
    """Fetch all logs for a given submission ID, ordered by updated time."""
    query = datastore_client.query(kind="SubmissionLog")
    query.add_filter("submission_id", "=", submission_id)
    query.order = ["-updated_at"]

    logs = list(query.fetch())
    if not logs:
        return jsonify({"error": "No logs found for the given submission ID"}), 404

    return jsonify({"logs": logs}), 200

@app.route('/')
def home():
    return "Smart Contract Analysis Service is running", 200

# Universal error handler to log exceptions with full stack trace
@app.errorhandler(Exception)
def handle_exception(e):
    # Log the exception with full stack trace
    app.logger.error("Exception occurred", exc_info=e)
    
    # Return a generic error response
    return jsonify({"error": "An unexpected error occurred."}), 500

# Register the storage blueprint
app.register_blueprint(storage_blueprint)

@app.route('/api/verify_deployment_script', methods=['POST'])
@authenticate
@inject_analysis_params
def verify_deploy_script(submission, request_context, user_prompt):
    """Verify the deployment script without executing it."""
    try:
        update_analysis_status(
            submission["submission_id"],
            "verify_deployment_script",
            "in_progress"
        )
        # Get the current context using prepare_context
        context = prepare_context(submission, optimize=False)

        # Initialize DeploymentAnalyzer
        deployer = DeploymentAnalyzer(context)

        # Verify the deployment script
        result = deployer.verify_deployment_script()

        # Process the result based on returncode
        if result[0] == 0:  # Success
            update_analysis_status(
                submission["submission_id"],
                "verify_deployment_script",
                "success",
                step_metadata={
                    "log": list(result)  # contract addresses
                }
            )
            if request_context == "bg":
                create_task({"submission_id": submission["submission_id"]})
            return jsonify({
                "success": True,
                "log": list(result)  # stdout
            }), 200
        else:  # Failure
            update_analysis_status(
                submission["submission_id"],
                "verify_deployment_script",
                "error",
                step_metadata={
                    "log": list(result)  # stderr or error message
                }
            )
            if request_context == "bg":
                create_task({"submission_id": submission["submission_id"]})
            return jsonify({
                "success": False,
                "log": list(result)  # stdout
            }), 200

    except Exception as e:
        app.logger.error("Error in verify_deploy_script endpoint", exc_info=e)
        update_analysis_status(
                submission["submission_id"],
                "verify_deployment_script",
                "error",
                step_metadata={
                    "log": [-1, {}, "", str(e)]  # stderr or error message
                }
            )
        return jsonify({
            "success": False,
            "log":   [-1, {}, "", str(e)]  # stderr or error message
        }), 200

@app.route('/api/debug_deploy_script', methods=['POST'])
@authenticate
@inject_analysis_params
def debug_deploy_script(submission, request_context, user_prompt):
    """Debug endpoint to provide detailed information about the submission and context."""
    try:
        update_analysis_status(
            submission["submission_id"],
            "debug_deployment_script",
            "in_progress"
        )
        # Get the current context using prepare_context
        context = prepare_context(submission, optimize=False)
        # Initialize DeploymentAnalyzer
        deployer = DeploymentAnalyzer(context)
        step_data = submission.get("verify_deployment_script")
        if step_data:
            step_data = json.loads(step_data)
        step_status = submission.get("completed_steps", [])
        step_status = [step for step in step_status if step["step"] == "verify_deployment_script"]
        if step_status:
            step_status = step_status[0]
        else:
            step_status = None
        new_code = deployer.debug_deployment_script(step_data, step_status)

        update_analysis_status(
            submission["submission_id"],
            "debug_deployment_script",
            "success",
            step_metadata={
                "log": new_code.change_summary
            }
        )
        if (request_context == "bg"):
            create_task({"submission_id": submission["submission_id"]})

        return jsonify({
            "success": True,
            "log": {"summary": new_code.change_summary}
        }), 200
    except Exception as e:
        app.logger.error("Error in debug_deploy_script endpoint", exc_info=e)
        update_analysis_status(
            submission["submission_id"],
            "debug_deployment_script",
            "error",
            metadata={"log": str(e)}
        )
        return jsonify({"error": str(e)}), 200

    except Exception as e:
        app.logger.error("Error in debug endpoint", exc_info=e)
        return jsonify({"error": str(e)}), 500


@app.route('/api/submission/<submission_id>/simulations/new', methods=['POST'])
@authenticate
def run_simulation(submission_id):
    """Run a simulation and track its status."""
    try:
        submission = datastore_client.get(datastore_client.key("Submission", submission_id))
        if not submission:
            return jsonify({"error": "Submission not found"}), 404
        
        data = request.get_json()
        description = data.get("description", "")
        num_simulations = data.get("num_simulations", 1)
        batch_id = data.get("batch_id")
        batch = None
        if batch_id:
            batch = datastore_client.get(datastore_client.key("SimulationRun", batch_id))
            if not batch:
                return jsonify({"error": "Batch simulation run not found"}), 404
        branch = data.get("branch", "main")
        if batch is not None:
            branch = batch.get("branch", "main")

        actor_config = data.get("actor_config")
        # Update submission with actor_config if provided
        if actor_config:
            submission["actor_config"] = actor_config
            datastore_client.put(submission)

        run_id = str(uuid.uuid4())
        
        run = SimulationRun(
            run_id,
            submission_id,
            "created",
            "run",
            description=description,
            branch=branch,
            actor_config=actor_config or submission.get("actor_config", {})
        )
        run.create()

        context = prepare_context_lazy(submission)

        runner = SimulationRunner(context, run)
        job = runner.create_and_execute_cloud_run_job()
        
        return jsonify({"message": "Simulation started successfully", "simulation_id": run_id, "job_name": job}), 200

    except Exception as e:
        app.logger.error("Error in run_simulation endpoint", exc_info=e)
        return jsonify({"error": str(e)}), 200

@app.route('/api/submission/<submission_id>/simulations/list', methods=['GET'])
@authenticate
def get_simulation_runs_for_submission(submission_id):
    """Fetch all simulation runs for a specific submission ID."""
    try:
        # Fetch the submission from the datastore
        submission = datastore_client.get(datastore_client.key("Submission", submission_id))
        if not submission:
            return jsonify({"error": "Submission not found"}), 404

        
        # Get all simulation runs for the submission
        simulation_runs = SimulationRunner.get_runs(submission_id)

        return jsonify({"simulation_runs": simulation_runs}), 200

    except Exception as e:
        app.logger.error("Error in get_simulation_runs_for_submission endpoint", exc_info=e)
        return jsonify({"error": str(e)}), 500
    

@app.route('/api/submission/<submission_id>/simulations/batch/<batch_id>/list', methods=['GET'])
@authenticate
def get_simulation_runs_for_batch(submission_id, batch_id):
    """Fetch all simulation runs for a specific submission ID."""
    try:
        # Fetch the submission from the datastore
        submission = datastore_client.get(datastore_client.key("Submission", submission_id))
        if not submission:
            return jsonify({"error": "Submission not found"}), 404

        
        # Get all simulation runs for the submission
        simulation_runs = SimulationRunner.get_runs_by_batch(submission_id, batch_id)

        return jsonify({"simulation_runs": simulation_runs}), 200

    except Exception as e:
        app.logger.error("Error in get_simulation_runs_for_submission endpoint", exc_info=e)
        return jsonify({"error": str(e)}), 500


@app.route('/api/simulation_runs/<simulation_id>/log', methods=['GET'])
@authenticate
def get_simulation_run_log(simulation_id):
    """Get a presigned link for the simulation run log."""
    try:
        # Fetch the simulation run from the datastore
        key = datastore_client.key("SimulationRun", simulation_id)
        simulation_run = datastore_client.get(key)
        if not simulation_run:
            return jsonify({"error": "Simulation run not found"}), 404

        # Generate a signed URL for the log file
        bucket = storage_client.bucket("ilumina-simulation-logs")  # Replace with your GCS bucket name
        blob = bucket.blob(f"simulation_logs/{simulation_id}.log")

        if not blob.exists():
            return jsonify({"error": "Log file not found"}), 404

        signed_url = blob.generate_signed_url(expiration=datetime.timedelta(minutes=15), 
                                              method="GET",
                                              version='v4',
                                              response_disposition='inline'
                                            )

        return jsonify({"log_url": signed_url}), 200

    except Exception as e:
        app.logger.error("Error in get_simulation_run_log endpoint", exc_info=e)
        return jsonify({"error": str(e)}), 500

@app.route('/api/submission/<submission_id>/simulations/batch/new', methods=['POST'])
@authenticate
def run_simulation_batch(submission_id):
    """Run a batch of simulations and track their status."""
    try:
        # Fetch the submission from the datastore
        submission = datastore_client.get(datastore_client.key("Submission", submission_id))
        if not submission:
            return jsonify({"error": "Submission not found"}), 404

        # Parse request data
        data = request.get_json()
        description = data.get("description", "Batch simulation run")
        num_simulations = data.get("num_simulations", 1)
        branch = data.get("branch", "main")
        actor_config = data.get("actor_config")
        
        # Update submission with actor_config if provided
        if actor_config:
            submission["actor_config"] = actor_config
            datastore_client.put(submission)

        # Validate num_simulations
        if num_simulations == 1:
            return jsonify({"error": "num_simulations must be greater than 1"}), 400

        # Create a new SimulationRun entity
        batch_id = str(uuid.uuid4())
        batch = SimulationRun(
            batch_id,
            submission_id,
            "created",
            "batch",
            description=description,
            branch=branch,
            num_simulations=num_simulations,
            actor_config=actor_config or submission.get("actor_config", {})
        )
        batch.create()
        for i in range(num_simulations):
            run_id = str(uuid.uuid4())
            run = SimulationRun(run_id, submission_id, "scheduled", "run", batch_id=batch_id, actor_config=actor_config or submission.get("actor_config", {}))
            run.create()

        batch.update_status("created", metadata={
            "total": num_simulations,
            "scheduled": num_simulations,
            "success": 0,
            "failed": 0
        })

        context = prepare_context_lazy(submission)
        runner = SimulationRunner(context, batch)
        job = runner.create_and_execute_cloud_run_job()

        # Return success response
        return jsonify({
            "message": "Batch simulation run created successfully",
            "simulation_run_id": batch_id,
            "task_name": job,
            "status": "scheduled"
        }), 200

    except Exception as e:
        app.logger.error("Error in run_simulation_batch endpoint", exc_info=e)
        return jsonify({"error": str(e)}), 500
    
@app.route('/api/submission/<submission_id>/simulations/batch/split', methods=['POST'])
@authenticate
def split_simulation_batch(submission_id):
    """Split a batch of simulations and create tasks for each."""
    try:
        # Fetch the submission from the datastore
        submission = datastore_client.get(datastore_client.key("Submission", submission_id))
        if not submission:
            return jsonify({"error": "Submission not found"}), 404
        
        
        # Parse request data
        data = request.get_json()
        batch_id = data.get("batch_id")
        batch = datastore_client.get(datastore_client.key("SimulationRun", batch_id))
        if not batch:
            return jsonify({"error": "Batch not found"}), 200
        
        num_simulations = batch.get("num_simulations", 1)
        branch = batch.get("branch", "main")

        # Validate num_simulations
        if num_simulations <= 1:
            return jsonify({"error": "num_simulations must be greater than 1"}), 400
        
        in_progress_runs = datastore_client.query(kind="SimulationRun")
        in_progress_runs.add_filter("submission_id", "=", submission_id)
        in_progress_runs.add_filter("status", "=", "in_progress")
        in_progress_runs.add_filter("batch_id", "=", batch_id)
        in_progress_runs = list(in_progress_runs.fetch())

        total_runs = datastore_client.query(kind="SimulationRun")
        total_runs.add_filter("submission_id", "=", submission_id)
        total_runs.add_filter("batch_id", "=", batch_id)
        total_runs = list(total_runs.fetch())

        MAX_SIMULTANEOUS_RUNS = 5
        
        if len(in_progress_runs) >= MAX_SIMULTANEOUS_RUNS:
            # max simutaneous simulation runs reached, will try to create runs again later.
            create_split_and_monitor_task(submission_id, batch_id, begin_delay=120)
            return jsonify({
                "message": "Max simultaneous simulation runs reached. Will try again later.",
                "simulation_run_id": batch_id,
                "status": "in_progress"
            }), 200
        
        max_to_create = MAX_SIMULTANEOUS_RUNS - len(in_progress_runs)
        
        if max_to_create + len(total_runs) > num_simulations:
            max_to_create = num_simulations - len(total_runs)
        if max_to_create <= 0:
            return jsonify({
                "message": "No new simulation runs can be created at this time.",
                "batch_id": batch_id,
                "status": "in_progress"
            }), 200
        else:
            for i in range(max_to_create):
                create_run_simulation_task(submission_id, {
                    "batch_id": batch_id,
                    "branch": branch,
                    "actor_config": batch.get("actor_config")
                })
            create_split_and_monitor_task(submission_id, batch_id, begin_delay=120)
        return jsonify({
            "message": f"Created {max_to_create} simulation runs.",
            "batch_id": batch_id,
            "status": "in_progress"
        }), 200

    except Exception as e:
        app.logger.error("Error in split_simulation_batch endpoint", exc_info=e)
        return jsonify({"error": str(e)}), 500

@app.route('/api/submission/<submission_id>/history', methods=['GET'])
@authenticate
def get_submission_history(submission_id):
    """Fetch the history of all actions on a submission ID."""
    try:
        # Query SubmissionLog for the given submission_id
        query = datastore_client.query(kind="SubmissionLog")
        query.add_filter("submission_id", "=", submission_id)
        #query.order = ["-created_at"]

        logs = list(query.fetch())
        logs = sorted(logs, key=lambda x: x["updated_at"], reverse=True)

        # Extract only the required fields
        history = [
            {
                "step": log.get("step"),
                "status": log.get("status"),
                "user_prompt": log.get("user_prompt", ""),
                "executed_at": log.get("updated_at"),
                "step_metadata": _get_step_metadata(log)
            }
            for log in logs
        ]

        return jsonify({"history": history}), 200

    except Exception as e:
        app.logger.error("Error in get_submission_history endpoint", exc_info=e)
        return jsonify({"error": str(e)}), 500
    
def _get_step_metadata(log):
    """Extract step metadata from the log."""
    step = log.get("step")
    match step:
        case "analyze_project":
            return log.get("summary_version", "")
        case "analyze_actors":
            return log.get("actor_version", "")
        case "analyze_deployment":
            return log.get("deployment_instruction_version", "")
        case "implement_deployment_script":
            return log.get("implement_deployment_script", "")
        case "verify_deployment_script":
            return log.get("verify_deployment_script", "")
        case "debug_deployment_script":
            return log.get("debug_deployment_script", "")
        case "scaffold":
            return log.get("scaffold", "")
        case _:
            return "" 

@app.route('/api/analyze_action', methods=['POST'])
@authenticate
@inject_analysis_params
def analyze_action(submission, request_context, user_prompt):
    """Analyze a specific action for a given contract."""
    try:
        # Update status to in_progress
        
        # Get parameters from request
        data = request.get_json()
        contract_name = data.get("contract_name")
        function_name = data.get("function_name")

        if not contract_name or not function_name:
            return jsonify({"error": "Both contract_name and action_name are required"}), 400

        # Get the current context
        context = prepare_context(submission, optimize=False)

        # Load the Actors file
        actors = context.actor_summary()

        # Get the action
        action = actors.find_action(contract_name, function_name)
        if not action:
            return jsonify({"error": f"Action {contract_name} {function_name} not found in actors file"}), 404

        update_action_analysis_status(submission["submission_id"], contract_name, function_name, "analyze", "in_progress")
        print (f"Analyzing.. {action.to_dict()}")
    
        # Create ActionAnalyzer and analyze the action
        analyzer = ActionAnalyzer(action, context)
        analysis_result = analyzer.analyze(action)

        # Update status to success
        update_action_analysis_status(submission["submission_id"], contract_name, function_name, "analyze", "success")

        return jsonify({"message": "Action analysis completed successfully", "status": "success"}), 200

    except Exception as e:
        # Update status to error
        app.logger.error("Error in analyze_action endpoint", exc_info=e)
        update_action_analysis_status(submission["submission_id"], contract_name, function_name, "analyze", "error", metadata={
            "message": str(e)
        })
        return jsonify({"error": str(e)}), 200
    
@app.route('/api/analyze_all_actions', methods=['POST'])
@authenticate
@inject_analysis_params
def analyze_all_actions(submission, request_context, user_prompt):
    """Analyze all actions for a submission by creating tasks for each action"""
    try:
        # Get the current context
        context = prepare_context(submission, optimize=False)
        
        # Load the Actors file
        actors = context.actor_summary()
        
        # For each actor and action, create a task
        count = 0
        for actor in actors.actors:
            for action in actor.actions:
                # Create task for this action
                create_task({
                    "submission_id": submission["submission_id"],
                    "contract_name": getattr(action, "contract_name", None),
                    "function_name": getattr(action, "function_name", None),
                    "step": "analyze_action"
                })
                count += 1
        
        return jsonify({
            "message": f"Created tasks for analyzing {count} actions",
            "status": "success"
        }), 200

    except Exception as e:
        app.logger.error("Error in analyze_all_actions endpoint", exc_info=e)
        return jsonify({"error": str(e)}), 500

@app.route('/api/submission/<submission_id>/actions', methods=['GET'])
@authenticate
def get_action_analyses(submission_id):
    """Get all action analyses for a submission"""
    try:
        # Query all action analyses for this submission
        query = datastore_client.query(kind="SubmissionActionAnalysis")
        query.add_filter("submission_id", "=", submission_id)
        query.order = ["contract_name", "function_name"]
        
        action_analyses = list(query.fetch())
        
        # Transform the data for the response
        analyses = []
        for analysis in action_analyses:
            analyses.append({
                "contract_name": analysis.get("contract_name"),
                "function_name": analysis.get("function_name"),
                "status": analysis.get("status"),
                "step": analysis.get("step"),
                "updated_at": analysis.get("updated_at"),
                "metadata": {k: v for k, v in analysis.items() 
                           if k not in ["contract_name", "function_name", "status", "step", "updated_at"]}
            })
        
        return jsonify({
            "submission_id": submission_id,
            "action_analyses": analyses,
            "count": len(analyses)
        }), 200

    except Exception as e:
        app.logger.error("Error in get_action_analyses endpoint", exc_info=e)
        return jsonify({"error": str(e)}), 500

if __name__ == '__main__':
    app.run(host='0.0.0.0', port=8080)<|MERGE_RESOLUTION|>--- conflicted
+++ resolved
@@ -24,11 +24,7 @@
 from app.git_utils import GitUtils
 import shutil
 from app.clients import datastore_client, tasks_client, storage_client
-<<<<<<< HEAD
-from app.submission import store_analysis_metadata, update_analysis_status, update_action_analysis_status
-=======
 # from app.submission import store_analysis_metadata, update_analysis_status
->>>>>>> 393767bc
 from app.tools import authenticate
 import uuid
 import traceback
@@ -38,18 +34,16 @@
 import subprocess
 from app.simulation_runner import SimulationRunner, SimulationRun
 from app.snapshot_generator import SnapshotGenerator
-<<<<<<< HEAD
 from app.action_analyzer import ActionAnalyzer
-=======
 from app.compiler import Compiler
 from app.submission import (
     store_analysis_metadata, 
     update_analysis_status,
+    update_action_analysis_status,
     store_action_analysis,
     get_action_analyses,
     UserPromptManager
 )
->>>>>>> 393767bc
 
 # Ensure logs are written to stdout
 logging.basicConfig(stream=sys.stdout, level=logging.INFO)
@@ -528,96 +522,6 @@
         app.logger.error("Error in analyze_all_actions endpoint", exc_info=e)
         return jsonify({"error": str(e)}), 500
 
-@app.route('/api/analyze_action', methods=['POST'])
-@authenticate
-def analyze_action():
-    """Analyze a specific action and store the results"""
-    try:
-        data = request.get_json()
-        submission_id = data.get("submission_id")
-        contract_name = data.get("contract_name")
-        function_name = data.get("function_name")
-        action_name = data.get("action_name")
-        actor_name = data.get("actor_name")
-        
-        # if not all([submission_id, contract_name, function_name, action_name, actor_name]):
-        #     return jsonify({"error": "Missing required parameters"}), 400
-
-        # Validate required parameters
-        missing_params = []
-        if not submission_id:
-            missing_params.append("submission_id")
-        if not contract_name:
-            missing_params.append("contract_name")
-        if not function_name:
-            missing_params.append("function_name")
-        if not action_name:
-            missing_params.append("action_name")
-        if not actor_name:
-            missing_params.append("actor_name")
-            
-        if missing_params:
-            return jsonify({
-                "error": "Missing required parameters",
-                "missing": missing_params
-            }), 400
-        
-        # Get the submission and context
-        key = datastore_client.key("Submission", submission_id)
-        submission = datastore_client.get(key)
-        if not submission:
-            return jsonify({"error": "Submission not found"}), 404
-            
-        context = prepare_context(submission)
-        
-        # Get the contract ABI
-        compiler = Compiler(context)
-        contract_abi = compiler.get_contract_abi(contract_name)
-        if not contract_abi:
-            return jsonify({"error": f"Contract {contract_name} not found"}), 404
-            
-        # Find the function in ABI
-        function_abi = None
-        for item in contract_abi.get("abi", []):
-            if item.get("name") == function_name and item.get("type") == "function":
-                function_abi = item
-                break
-                
-        if not function_abi:
-            return jsonify({"error": f"Function {function_name} not found in contract"}), 404
-            
-        # Prepare analysis data
-        analysis_data = {
-            "summary": f"Analysis of {action_name} action for {actor_name}",
-            "parameters": [{
-                "name": input["name"],
-                "type": input["type"],
-                "description": f"Parameter {input['name']} of type {input['type']}"
-            } for input in function_abi.get("inputs", [])],
-            "implementation_status": "not_started",
-            "abi": function_abi
-        }
-        
-        # Store the analysis
-        store_action_analysis(
-            submission_id,
-            contract_name,
-            function_name,
-            action_name,
-            actor_name,
-            analysis_data
-        )
-        
-        return jsonify({
-            "message": "Action analysis completed",
-            "action_name": action_name,
-            "contract_name": contract_name,
-            "function_name": function_name
-        }), 200
-        
-    except Exception as e:
-        app.logger.error("Error in analyze_action endpoint", exc_info=e)
-        return jsonify({"error": str(e)}), 500
 
 @app.route('/api/submission/<submission_id>/actions', methods=['GET'])
 @authenticate
